#!/usr/local/bin/python
# -*- coding: utf-8 -*-

#  Copyright (c) 2016 Tjeerd Fokkens, Andreas Fognini, Val Zwiller
#  Licensed MIT: http://opensource.org/licenses/MIT

import numpy as np
import scipy.linalg
from scipy.optimize import minimize, rosen, rosen_der
from scipy.linalg import fractional_matrix_power
from multiprocessing import Pool

class DensityMatrix(object):
	"""Computes the density matrix for an optical two qubit system.
	The measurements are performed with only one detector for each qubit.
	The code is programmed along the procedure described in D. F. V. James et al. Phys. Rev. A, 64, 052312 (2001).

	The measurements need to be performed in horizontal (H) or vertical (V),
	circular right (R) or left (L), and diagonal (D) or antidiagonal (A) projections.

	We use the following vector representation:
		* :math:`H=\\begin{pmatrix}1 \\\ 0 \end{pmatrix}`
		* :math:`V=\\begin{pmatrix}0 \\\ 1 \end{pmatrix}`
		* :math:`R=\\frac{1}{\sqrt{2}}\\begin{pmatrix}1 \\\ -i \end{pmatrix}`
		* :math:`L=\\frac{1}{\sqrt{2}}\\begin{pmatrix}0 \\\ i \end{pmatrix}`
		* :math:`D=\\frac{1}{\sqrt{2}}\\begin{pmatrix}1 \\\ 1 \end{pmatrix}`
		* :math:`A=\\frac{1}{\sqrt{2}}\\begin{pmatrix}1 \\\ -1 \end{pmatrix}`

	:param array basis: An array of basis elements in which the measurement is performed.
	"""
	def __init__(self, basis):
		"""Intialize the DensityMatrix class.
		The following vectors and matrices are initiad:
		:math:`\psi_\\nu` 16 basis vectors spanning qubit space and
		:math:`M, B, \Gamma`, and Pauli matrices are initiated.

		Args:
			basis
				An array of basis elements in which the measurement is performed.

		Returns:
			No return.

		Raises:
			ValueError
				If Gamma matrices are not defined properly.

		Example:

			.. code-block:: python

				basis =  ["HH","HV","VV","VH","HD","HR","VD","VR","DH","DV","DD","DR","RH","RV","RD","RR"]
		"""
		self.basis = basis

		self.H = np.array([1,0])
		self.V = np.array([0,1])
		self.R = 1/np.sqrt(2)*(self.H - 1j*self.V)
		self.L = 1/np.sqrt(2)*(self.H + 1j*self.V)
		self.D = 1/np.sqrt(2)*(self.H +    self.V)
		self.A = 1/np.sqrt(2)*(self.H -    self.V)

		#Generate psi_nu's and gamma's
		self.PSI = []
		self.GAMMA = []

		#Fill PSI
		for basis_element in self.basis:
			basis_branch1 = self.basis_str_to_object(basis_element[0])
			basis_branch2 = self.basis_str_to_object(basis_element[1])
			self.PSI.append(np.hstack(np.outer(basis_branch1,basis_branch2)))

		#Fill Gamma
		gam1  = (1/2.)*np.array([[0,1,0,0]  ,[1,0,0,0]  ,[0,0,0,1]  ,[0,0,1,0]])
		gam2  = (1/2.)*np.array([[0,-1j,0,0],[1j,0,0,0] ,[0,0,0,-1j],[0,0,1j,0]])
		gam3  = (1/2.)*np.array([[1,0,0,0]  ,[0,-1,0,0] ,[0,0,1,0]  ,[0,0,0,-1]])
		gam4  = (1/2.)*np.array([[0,0,1,0]  ,[0,0,0,1]  ,[1,0,0,0]  ,[0,1,0,0]])
		gam5  = (1/2.)*np.array([[0,0,0,1]  ,[0,0,1,0]  ,[0,1,0,0]  ,[1,0,0,0]])
		gam6  = (1/2.)*np.array([[0,0,0,-1j],[0,0,1j,0] ,[0,-1j,0,0],[1j,0,0,0]])
		gam7  = (1/2.)*np.array([[0,0,1,0]  ,[0,0,0,-1] ,[1,0,0,0]  ,[0,-1,0,0]])
		gam8  = (1/2.)*np.array([[0,0,-1j,0],[0,0,0,-1j],[1j,0,0,0] ,[0,1j,0,0]])
		gam9  = (1/2.)*np.array([[0,0,0,-1j],[0,0,-1j,0],[0,1j,0,0] ,[1j,0,0,0]])
		gam10 = (1/2.)*np.array([[0,0,0,-1] ,[0,0,1,0]  ,[0,1,0,0]  ,[-1,0,0,0]])
		gam11 = (1/2.)*np.array([[0,0,-1j,0],[0,0,0,1j] ,[1j,0,0,0] ,[0,-1j,0,0]])
		gam12 = (1/2.)*np.array([[1,0,0,0]  ,[0,1,0,0]  ,[0,0,-1,0] ,[0,0,0,-1]])
		gam13 = (1/2.)*np.array([[0,1,0,0]  ,[1,0,0,0]  ,[0,0,0,-1] ,[0,0,-1,0]])
		gam14 = (1/2.)*np.array([[0,-1j,0,0],[1j,0,0,0] ,[0,0,0,1j] ,[0,0,-1j,0]])
		gam15 = (1/2.)*np.array([[1,0,0,0]  ,[0,-1,0,0] ,[0,0,-1,0] ,[0,0,0,1]])
		gam16 = (1/2.)*np.array([[1,0,0,0]  ,[0,1,0,0]  ,[0,0,1,0]  ,[0,0,0,1]])

		self.GAMMA = np.array([gam1,gam2,gam3,gam4,gam5,gam6,gam7,gam8,gam9,gam10,gam11,gam12,gam13,gam14,gam15,gam16])

		sig_1 = np.complex_(np.array([[0, 1],
						  			[1, 0]]))
		sig_2 = np.complex_(np.array([[0,-1j],
						  			[1j,0]]))
		sig_3 = np.complex_(np.array([[1, 0],
						  			[0,-1]]))
		#Defining the Pauli matrices
		self.PAULI = np.array([sig_1, sig_2, sig_3])

		#Test orthogonalty of self.GAMMA
		if self.test_gamma(self.GAMMA) == False:
			raise ValueError("Gamma matrices not defined properly")
		#Construct B matrix and its inverse
		self.B = self.construct_b_matrix(PSI = self.PSI, GAMMA = self.GAMMA)
		self.B_inv = np.linalg.inv(self.B)

		#Construct M matrix
		self.M = np.einsum('ji,jkl->ikl',self.B_inv, self.GAMMA)

		#Trace of M
		self.TrM = np.einsum('...ii',self.M)

	def state(self,string):
		"""Compute state from string.

		:param state: Two letter string.

		:return: State vector.

		Example:
			.. code-block:: python

				state = dm.state("HH")

			will be: :math:`state=\\begin{pmatrix}1 \\\ 0 \end{pmatrix}\otimes\\begin{pmatrix}1 \\\ 0 \end{pmatrix}`
		"""
		if len(string)!=2:
			raise ValueError("String not two characters long")

		basis_branch1 = self.basis_str_to_object(string[0])
		basis_branch2 = self.basis_str_to_object(string[1])
		return np.hstack(np.outer(basis_branch1,basis_branch2))

	def rho_state(self, state):
		"""Compute the density matrix of a pure state.
		The state is described either by linear superpositions of *self.state()* or :math:`\psi_\\nu` tensor elements.

		:param state: The state expressed as a linear combination of state tensor elements.

		:return: The corresponding density matrix.

		Example:
			If the basis in __init__(basis) was chosen as:

			.. code-block:: python

				basis =	['HH', 'HV','VV','VH','RH','RV','DV','DH','DR','DD','RD','HD','VD','VL','HL','RL']

			The Bell state: :math:`\\frac{1}{\\sqrt{2}}(\\lvert HH \\rangle + i \\lvert VV \\rangle)`

			is described in python code with above basis as

			.. code-block:: python

				HH=self.state("HH")
				VV=self.state("VV")

				state=1/sqrt(2)*(HH+1j*VV)


			or as:

			.. code-block:: python

				state=1/sqrt(2)*(self.PSI[0]+1j*self.PSI[2])

		"""

		proj = np.einsum('ij,j->i',np.conj(self.PSI),state)
		projProb = np.conj(proj) * proj
		return self.rho(projProb)

	def rho_state_optimized(self, state):
		"""Compute the density matrix of a pure state based on the maximum likelihood approach.
		Aim: To test the maximum likelihood function.
		The state is described by linear superpositions of *self.state()* or :math:`\psi_\\nu` tensor elements.

		:param state: The state expressed as a linear combination of state tensor elements.

		:return: The density matrix computed by the maximum likelihood approach.
		:rtype: numpy array

		Example:
			If the basis in __init__(basis) was chosen as:

			.. code-block:: python

				basis =	['HH', 'HV','VV','VH','RH','RV','DV','DH','DR','DD','RD','HD','VD','VL','HL','RL']

			The Bell state: :math:`\\frac{1}{\\sqrt{2}}(\\lvert HH \\rangle + i \\lvert VV \\rangle)`

			is described in python code with above basis as

			.. code-block:: python

				HH=self.state("HH")
				VV=self.state("VV")

				state=1/sqrt(2)*(HH+1j*VV)

				dm=DensityMatrix(basis)
				dm.rho_state_optimized(state)

			or as:

			.. code-block:: python

				state = 1/sqrt(2)*(self.PSI[0]+1j*self.PSI[2])

				dm = DensityMatrix(basis)
				dm.rho_state_optimized(state)
		"""

		proj = np.einsum('ij,j->i',np.conj(self.PSI),state)
		projProb = np.conj(proj) * proj

		rho = self.rho(projProb)
<<<<<<< HEAD
		return self.rho_max_likelihood(projProb)
=======
		return self.rho_max_likelihood(projProb, self.basis)
>>>>>>> badcf2a3

	def rho(self, correlation_counts):
		"""Compute the density matrix from measured correlation counts.

		:param array correlation_counts: An array containing the correlation counts sorted according to the elements in self.basis.

		:return: The density matrix.
		:rtype: numpy array

		Example:
			.. code-block:: python

				correlation_counts = np.array([34749, 324, 35805, 444, 16324, 17521, 13441, 16901, 17932, 32028, 15132, 17238, 13171, 17170, 16722, 33586])
				basis = ["HH","HV","VV","VH","RH","RV","DV","DH","DR","DD","RD","HD","VD","VL","HL","RL"]

			Data from: D. F. V. James et al. Phys. Rev. A, 64, 052312 (2001).
		"""
		NormFactor = np.dot(self.TrM, correlation_counts)
		rho = 1/NormFactor* np.einsum('i,ijk->jk',correlation_counts, self.M)
		return rho

	def construct_b_matrix(self, PSI, GAMMA):
		"""Construct B matrix as in D. F. V. James et al. Phys. Rev. A, 64, 052312 (2001).

		:param array PSI: :math:`\psi_\\nu` vector with :math:`\\nu=1,...,16`, computed in __init__
		:param array GAMMA: :math:`\Gamma` matrices, computed in __init__

		:return: :math:`B_{\\nu,\mu} = \\langle \psi_\\nu \\rvert  \Gamma_\mu  \\lvert \psi_\\nu \\rangle`
		:rtype: numpy array
		"""

		B = np.complex_(np.zeros((16,16)))

		for i in range(16):
			for j in range(16):
				B[i,j] = np.dot(np.conj(PSI[i]) , np.dot(GAMMA[j], PSI[i]))
		return B

	def test_gamma(self,gamma):
		"""Test if :math:`\Gamma_i, {i=1,...,16}` matrices are properly defined.

		:param array GAMMA: Gamma matrices.

		Test for:

			:math:`\mathrm{Tr}(\Gamma_i\Gamma_j)= \delta_{i,j}`

		:return: True if equation fullfilled for all gamma matrices, False otherwise.
		:rtype: bool
		"""

		#initialize empty test matrix
		test_matrix = np.complex_(np.zeros((16,16)))

		for i in range(len(gamma)):
			for j in range(len(gamma)):
				test_matrix[i,j] = np.trace(np.dot(gamma[i], gamma[j]))

		diag_matrix = np.diag(np.ones(16))


		test_result = np.einsum('ij,ij',test_matrix - diag_matrix, test_matrix - diag_matrix)-16

		if np.abs(test_result) < 10**-6:
			return True
		else:
			False

	def basis_str_to_object(self, pol = "H"):
		"""Relate string of basis element to Stokes vector.

		:param str pol: String of the measurement basis. Valid elements H, V, R, L, D, A.

		:return: Stokes vector of the polarization specified by H, V, R, L, D, A.
		:rtype: numpy array

		Example:

			.. code-block:: python

				pol = \"A\"
		"""

		if pol == "H":
			return self.H
		elif pol == "V":
			return self.V
		elif pol == "R":
			return self.R
		elif pol == "L":
			return self.L
		elif pol == "D":
			return self.D
		elif pol == "A":
			return self.A

		raise ValueError("Value not of the form H,V,R,L,A,D")

	def entropy_neumann(self, rho):
		"""Compute the von Neumann entropy of the density matrix.

		:param numpy_array rho: Density matrix

		:return: The von Neumann entropy of the density matrix. :math:`S=-\sum_{j}^{}m_j \mathrm{ln}(m_j)`, where :math:`m_j` denotes the eigenvalues of rho.
		:rtype: complex
		"""

		eigValues, eigVecors = np.linalg.eig(rho)
		S = 0
		for eigValue in eigValues:
			if eigValue == 0:
				#Catches the problem 0*ln(0) which is 0: lim_{x->0}x ln(x)=0.
				S = S + 0.0
			else:
				S = S + eigValue*np.log(eigValue)
		return -S

	def concurrence(self, rho):
		"""Compute the concurrence of the density matrix.

		:param numpy_array rho: Density matrix

		:return: The concurrence, see https://en.wikipedia.org/wiki/Concurrence_(quantum_computing).
		:rtype: complex
		"""

		rhoTilde = np.dot( np.dot(np.kron(self.PAULI[1], self.PAULI[1]) , rho.conj()) , np.kron(self.PAULI[1], self.PAULI[1]))

		rhoRoot = scipy.linalg.fractional_matrix_power(rho, 1/2.0)

		R = scipy.linalg.fractional_matrix_power(np.dot(np.dot(rhoRoot,rhoTilde),rhoRoot),1/2.0)

		eigValues, eigVecors = np.linalg.eig(R)
		sortedEigValues = np.sort(eigValues)

		con = sortedEigValues[3]-sortedEigValues[2]-sortedEigValues[1]-sortedEigValues[0]
		return np.max([con,0])

	def purity(self, rho):
		"""Compute the purity of the density matrix.

		:param numpy_array rho: Density matrix

		:return: The density matrix's purity :math:`\mathrm{Tr}\\rho^2`
		:rtype: complex
		"""
		return np.trace(np.dot(rho,rho))

	def fidelity(self, m, n):
		"""Compute the fidelity between the density matrces m and n.

		:param numpy_array m: Density matrix
		:param numpy_array n: Density matrix

		:return: The fideltiy between m and n (:math:`\mathrm{Tr}(\sqrt{\sqrt{m}n\sqrt{m}})^2`).
		:rtype: complex
		"""
		sqrt_m = fractional_matrix_power(m, 0.5)
		F = np.trace(fractional_matrix_power(np.dot(sqrt_m,np.dot(n, sqrt_m)), 0.5))**2.0

		return F

	def fidelity_max(self,rho):
		"""Compute the maximal fidelity of rho to a maximally entangled state.

		:param numpy_array rho: Density matrix

		:return: The maximal fidelity of rho :math:`(\\rho)` to a maximally entangled state.
			:math:`F(\\rho)=\\frac{1+\lambda_1+\lambda_2-\mathrm{sgn}(\mathrm{det(R)})\lambda_3}{4}`, where

			:math:`R_{i,j}=\mathrm{Tr}(\sigma_i \otimes \sigma_j)`, with
			:math:`\sigma_i, {i=1,2,3}` the Pauli matrices and
			:math:`\lambda_i, {i=1,2,3}` the ordered singular values of R.

			Note, the maximally entangled state is not computed.
			Algorithm from: http://dx.doi.org/10.1103/PhysRevA.66.022307
		:rtype: complex
		"""

		R = np.complex_(np.zeros((3,3)))

		for i in range(3):
			for j in range(3):
				element = np.dot(rho , np.kron(self.PAULI[i] , self.PAULI[j]))
				#Trace of element
				R[i,j]  = np.trace(element)

		a, b = np.linalg.eig(R)

		SgnDetR = np.sign(np.linalg.det(R))

		#Singular Value of matrix are the square roots of the eigenvalus of A^* A, where A^* is the conjugate transpose of A.
		eigValues, eigVecors = np.linalg.eig(np.dot(R.conj().T, R))
		lmbda = np.sort(np.sqrt(eigValues))

		#The fidelity is:
		f = (1+lmbda[2] + lmbda[1] - SgnDetR*lmbda[0])/4.0

		return f

	def find_closest_pure_state(self, rho, basis =["HH", "HV", "VH", "VV"]):
		"""Finds the closest pure state to the density matrix rho in the given basis.

		:param numpy_array rho: density matrix
		:param array basis: The basis in which the state is described

		:return: state vector describing the closest pure state. By convention the first vector element has vanishing complex component.
		:rtype: numpy array

		"""
		SPAN_RHO =[]

		for basis_element in basis:
			basis_branch1 = self.basis_str_to_object(basis_element[0])
			basis_branch2 = self.basis_str_to_object(basis_element[1])
			SPAN_RHO.append(np.hstack(np.outer(basis_branch1,basis_branch2)))

		x0_array =np.ones(8)

		c_estimates =minimize(self.opt_pure_state, x0 = x0_array, args = (rho, SPAN_RHO), method='POWELL', tol=1e-4)

		#state = np.dot(c_estimates, SPAN_RHO)
		coeff=[]
		for i in range(4):
			coeff.append(c_estimates.x[2*i]+1j*c_estimates.x[2*i+1])

		state_norm =coeff/np.sqrt(np.vdot(coeff,coeff))

		#convention: first basis elemnt has no imaginary part
		theta =np.angle(state_norm[0])
		state_norm_conv = np.exp(-1j*theta)*state_norm
		return state_norm_conv

	def opt_pure_state(self, coeff_array, rho, basis):
		"""Helper function for *self.find_closest_pure_state*.

		:param numpy_array coeff_array: Coefficient array, to be optimized
		:param numpy_array rho: Density matrix
		:param basis: The basis state from which the pure state is constructed, e.g. ["HH", "HV", "VH", "VV"]

		:return: 1-fidelity, such that the minimizing function finds the maximum of the fidelity.
		:rtype: complex
		"""
		coeff =[]

		for i in range(4):
			coeff.append(coeff_array[2*i]+1j*coeff_array[2*i+1])

		coeff = coeff/np.sqrt(np.vdot(coeff,coeff))

		state =np.dot(coeff, basis)

		sigma =self.rho_state(np.array(state))

		F = np.real(self.fidelity(rho, sigma))

		return 1-F

<<<<<<< HEAD
	def rho_max_likelihood(self, corr_counts):
=======
	def rho_max_likelihood(self, corr_counts, basis):
>>>>>>> badcf2a3
		"""Compute the density matrix based on the maximum likelihood approach.
		The minimum lenght of is 16. However, the quality of the estimation can be improved by performing the experiment in more bases. Maximum length is 36.

<<<<<<< HEAD
		:param numpy_array corr_counts:	Measured correlation counts corresponding to the basis specified in __init__.
=======
		:param numpy_array corr_counts:	Measured correlation counts corresponding to the basis.
		:param numpy_array basis: Basis in which correlations were measured.
>>>>>>> badcf2a3

		:return: Density matrix which is positive semidefinite.
		:rtype: numpy array
		"""
<<<<<<< HEAD
		self.corr_counts = corr_counts

=======
>>>>>>> badcf2a3

		#To get a start value for the optimization we are not using the Cholesky-decomposition since it fails for example for states like HH.
		#The reason is that in this case the Cholesky-decomposition of the density matrix fails because of its implementation.
		#We start with a flat distribution of all ones to make no assumptions about the states.
		t_array = np.ones(16)

<<<<<<< HEAD
		t_estimates = minimize(self.fun, x0 = t_array, args = corr_counts, method='POWELL', tol=1e-4)

		return self.rho_phys(t_estimates.x)

	def fun(self,t, corr_counts):
		"""Maximum likelihood function to be minimized.

		:param numpy_array t: t values.
=======
		PSI=[]
		#Fill PSI
		for basis_element in basis:
			basis_branch1 = self.basis_str_to_object(basis_element[0])
			basis_branch2 = self.basis_str_to_object(basis_element[1])
			PSI.append(np.hstack(np.outer(basis_branch1,basis_branch2)))

		t_estimates = minimize(self.fun, x0 = t_array, args = [corr_counts, basis, PSI], method='POWELL', tol=1e-4)

		return self.rho_phys(t_estimates.x)

	def fun(self,t, args):
		"""Maximum likelihood function to be minimized.

		:param numpy_array t: t values.
		:param numpy_array args: first entry contains correlation counts, second the corresponding basis as string.
		:param numpy_array args: PSIs, all possible basis as Jones vectors.
>>>>>>> badcf2a3

		:return: Function value. See for further information D. F. V. James et al. Phys. Rev. A, 64, 052312 (2001).
		:rtype: numpy float
		"""
		corr_counts=args[0]
		basis=args[1]
		PSI=args[2]
		nbrOfElements=len(basis)

<<<<<<< HEAD
		#Calculate NormFactor in each optimization step
		estimateProjection=[]
		#Estimate NormFactor
		for i in range(len(corr_counts)):
			estimateProjection.append(np.dot(np.dot(np.conj(self.PSI[i]), rho_phys),self.PSI[i]))

		#Take the sum first and then calculate the fraction to prevent near zero devisions
		NormFactor=np.sum(corr_counts)/np.sum(estimateProjection)

		BraRoh_physKet = np.complex_(np.zeros(16))

		for i in range(16):
			rhoket = np.array(np.dot(rho_phys,self.PSI[i]).flat) #Convert 2d to 1d array with flat
			BraRoh_physKet[i] = np.complex_(np.dot(np.conj(self.PSI[i]), rhoket))
=======
		rho_phys = self.rho_phys(t)

		#Estimate NormFactor
		estNormFactor=[]

		for i in range(len(corr_counts)):
			estNormFactor.append(np.dot(np.dot(np.conj(PSI[i]), rho_phys),PSI[i]))
		
		NormFactor=np.sum(corr_counts)/np.sum(estNormFactor)

		#Optimize density matrix
		BraRoh_physKet = np.complex_(np.zeros(nbrOfElements))

		for i in range(nbrOfElements):
			rhoket = np.array(np.dot(rho_phys,PSI[i]).flat) #Convert 2d to 1d array with flat
			BraRoh_physKet[i] = np.complex_(np.dot(np.conj(PSI[i]), rhoket))
>>>>>>> badcf2a3

		return np.real(np.sum((NormFactor*BraRoh_physKet-corr_counts)**2.0/(2.0*NormFactor*BraRoh_physKet)))

	def rho_phys(self, t):
		"""Positive semidefinite matrix based on t values.

		:param numpy_array t: tvalues

		:return: A positive semidefinite matrix which is an estimation of the actual density matrix.
		:rtype: numpy matrix
		"""
		T = np.complex_(np.matrix([
						[t[0], 				0, 				0, 				0],
						[t[4]+1j*t[5], 		t[1], 			0, 				0],
						[t[10]+1j*t[11], 	t[6]+1j*t[7], 	t[2], 			0],
						[t[14]+1j*t[15], 	t[12]+1j*t[13], t[8]+1j*t[9], 	t[3]]
						]))

		TdagT = np.dot(T.conj().T , T)
		norm = np.trace(TdagT)

		return TdagT/norm

class Errorize(DensityMatrix):
	"""Compute +- uncertainty of the density matrix.
	A Monte Carlo simulation is performed based on counting statistics.

	:param array basis: Basis of measurements
	:param array cnts: Correlation counts of the measurements


	"""

	def __init__(self, basis, cnts):
		"""Initialize Errorize class.

		:param array basis: Basis of measurements
		:param array cnts: Correlation counts of the measurements

		Example:

			.. code-block:: python

				cnts	= np.array([34749, 324, 35805, 444, 16324, 17521, 13441, 16901, 17932, 32028, 15132, 17238, 13171, 17170, 16722, 33586])
				basis   = ["HH","HV","VV","VH","RH","RV","DV","DH","DR","DD","RD","HD","VD","VL","HL","RL"]

			Data from: D. F. V. James et al. Phys. Rev. A, 64, 052312 (2001).
		"""
		self.cnts = cnts
		self.basis = basis

	def sim_counts(self, counts):
		"""Simulates counting statistics noise.

		:param numpy_array counts: Measured counts.

		:return: Array of simulated counting statistics values.
		:rtype: numpy array
		"""
		simc = np.random.normal(counts,np.sqrt(counts))
		return simc


	def collect_results(self, result):
		"""Helper function for multicore processing.
		"""
		rho, rhorec = result['rhos'], result['rhosrec']
		for r in rho:
			self.rhos.append(r)
		for r in rhorec:
			self.rhosrec.append(r)

	def sim(self, n_cycles_per_core, basis):
		"""Perform Monte Carlo simulation on one CPU.

		:param float n_cycles_per_core: Number of simulations per core.

		:return:
			a dictionary
				{'rhos': self.rhos, 'rhosrec': self.rhosrec} where
			self.rhos
				Array with raw density matrices.
			self.rhosrec
				Array with maximum likelihood approximated matrices.
		:rtype: dict
		"""
		possibleMatrices = []
		rhos = []
		rhosrec = []

		for i in range(n_cycles_per_core):
			possibleCnts = self.sim_counts(self.cnts)

			possibleMatrices.append(DensityMatrix(basis))
			possibleMatrices[i].cnts = possibleCnts

		for m in possibleMatrices:
			rho = m.rho(m.cnts)
			rhos.append(rho)
<<<<<<< HEAD
			rhosrec.append(m.rho_max_likelihood(m.cnts))
=======
			rhosrec.append(m.rho_max_likelihood(m.cnts, basis))
>>>>>>> badcf2a3

		return {'rhos': rhos, 'rhosrec':rhosrec}

	def multiprocessing_simulate(self, n_cycles_per_core  = 10, nbr_of_cores = 8):
		"""Perform Monte Carlo simulation parallel on several CPU cores. Each core will call function self.sim().

		:param float n_cycles_per_core:  Number of simulations per core.
		:param float nbr_of_cores: Number of CPUs
		:return:
			self.rhos, self.rhosrec
				self.rhos
					array with raw density matrices and
				self.rhosrec
					array with maximum likelihood approximated matrices.

				Note: 'rhosrec' stands for rho reconstructed.

		:rtype: numpy matrices
		"""

		self.rhos = []
		self.rhosrec = []

		pool = Pool()

		for i in range(nbr_of_cores):
			pool.apply_async(self.sim, [n_cycles_per_core, self.basis], callback = self.collect_results)

		pool.close()
		pool.join()

		return self.rhos, self.rhosrec

	def complex_std_dev(self, matrices):
		"""Compute the standard deviation for the real and complex part of matrices separately.

		:param numpy_array matrices: An array filled with matrices.

		:return: Standard deviation of the real and complex part for every matrix element.
		:rtype: complex
		"""
		return np.std(np.real(matrices), axis=0) + 1j*np.std(np.imag(matrices), axis=0)

	def fidelity_max(self):
		"""Compute the standard deviation of the maximal fidelity of :math:`\\rho` to a maximally entangled state.

		:returns: Its standard deviation.

		.. rubric:: Note, the maximally entangled state is not computed.
			Function from: http://dx.doi.org/10.1103/PhysRevA.66.022307

		"""
		d = DensityMatrix(self.basis)
		fidelities = []

		for r in self.rhosrec:
			fidelities.append(d.fidelity_max(r))

		std_dev = self.complex_std_dev(fidelities)
		return std_dev

	def concurrence(self):
		"""Compute the standard deviation of the concurrence of density matrix.

		:return: Its standard deviation.

		"""
		d = DensityMatrix(self.basis)
		c = []

		for r in self.rhosrec:
			c.append(d.concurrence(r))

		std_dev = self.complex_std_dev(c)
		return std_dev

	def purity(self):
		"""Compute the standard deviation of the density matrix's purity.

		:return: Its standard deviation.

		"""
		d = DensityMatrix(self.basis)
		c = []

		for r in self.rhosrec:
			c.append(d.purity(r))

		std_dev = self.complex_std_dev(c)
		return std_dev

	def rho_max_likelihood(self):
		"""Compute the standard deviation of the density matrix reconstructed by the maximum likelihood method.

		:return: Its standard deviation.

		"""
		std_dev = self.complex_std_dev(self.rhosrec)
		return std_dev

	def entropy_neumann(self):
		"""Compute the standard deviation of the von Neumann entropy.

		:param numpy_array rho: Density matrix

		:return: Its standard deviation.
		"""

		d = DensityMatrix(self.basis)
		c = []

		for r in self.rhosrec:
			c.append(d.entropy_neumann(r))

		std_dev = self.complex_std_dev(c)
		return std_dev

	def rho(self):
		"""Compute the standard deviation of the density matrix.

		:return: Its standard deviation.
		"""
		std_dev = self.complex_std_dev(self.rhos)
		return std_dev


#If it is not used as a library, show how it works:
if __name__ == "__main__":
	import numpy as np

	round_digits =2

	#Compute the raw density matrix, data from: D. F. V. James et al. Phys. Rev. A, 64, 052312 (2001).
	basis= ["HH","HV","VV","VH","RH","RV","DV","DH","DR","DD","RD","HD","VD","VL","HL","RL"]
	cnts = np.array([34749, 324, 35805, 444, 16324, 17521, 13441, 16901, 17932, 32028, 15132, 17238, 13171, 17170, 16722, 33586])

	dm = DensityMatrix(basis= basis)

	rho  = dm.rho(cnts)
	#However, due to measurement imperfections this matrix is not necessarily positive semidefinite.
	#Find density matrix which best fits the data.

<<<<<<< HEAD
	rho_recon 	= dm.rho_max_likelihood(cnts)
=======
	rho_recon 	= dm.rho_max_likelihood(cnts, basis)
>>>>>>> badcf2a3

	closest_state_basis =["HH","HV","VH","VV"]
	closest_state = dm.find_closest_pure_state(rho_recon, basis=closest_state_basis)
	rho_state_closest =dm.rho_state(closest_state)

	s = str()
	for i in range(3):
		s = s + "\t"+ str(closest_state[i]) + "\t|"+closest_state_basis[i] + "> + \n"
	s = s + "\t" + str(closest_state[3]) + "\t|" + closest_state_basis[3] + ">"

	print("Basis: \n" + str(basis) + "\n")
	print("Cnts: \n" + str(cnts) + "\n")

	print("Raw Rho: \n" 						+ str(np.around(rho,decimals = round_digits)) + "\n")
	print("Rho Reconstructed: \n" 				+ str(np.around(rho_recon, decimals =round_digits)) + "\n")

	print("Closest State: \n" + s + "\n")

	print("Rho State closest: \n" 				+ str(np.around(rho_state_closest, decimals =round_digits)) + "\n")

	#Define states HH and VV
	HH=dm.state("HH")
	RR=dm.state("RR")
	RL=dm.state("RL")
	LR=dm.state("LR")
	LL=dm.state("LL")
	VV=dm.state("VV")

	print("Rho of Bell state HH + iVV: \n" 		+ str(np.around(dm.rho_state(state= 1/np.sqrt(2)*(HH+1j*VV)),decimals=round_digits))+"\n")

	print("Entropy of HH + iVV:" 				+ str(np.around(dm.entropy_neumann(dm.rho_state(state= 1/np.sqrt(2)*(HH+1j*VV))),decimals=round_digits))+"\n")

	print("Concurrence of HH + iVV:" 			+ str(np.around(dm.concurrence(dm.rho_state(state= 1/np.sqrt(2.0)*(HH+1.0j*VV))),decimals=round_digits))+"\n")
	print("Concurrence of HH: " 				+ str(np.around(dm.concurrence(dm.rho_state(state= HH ) ),decimals=round_digits)) +"\n")

	print("Density matrix of RR + RL + LR +LL: \n" 			+ str(np.around(dm.rho_state(state= 1/4.0*(RR + LR + RL + LL) ) ,decimals=round_digits)) +"\n")

	print("Optimized Density matrix of HH: \n" 	+ str(np.around(dm.rho_state_optimized(state= HH ),decimals=round_digits )) +"\n")

	print("Fidelity of HH + iVV:" 	    		+ str(np.around(dm.fidelity_max(dm.rho_state(state= 1/np.sqrt(2)*(HH+1j*VV))),decimals=round_digits))+"\n")

	print("Fidelity of HH: " 	    			+ str(np.around(dm.fidelity_max(dm.rho_state(state= HH)),decimals=round_digits))+"\n")

	eigValues, eigVecors = np.linalg.eig(rho_recon)

	print("Eigen-values: " + str(np.around(eigValues,decimals=round_digits))+"\n")
	print("Pureness: " + str(np.around(np.trace( np.dot( rho_recon, rho_recon) ),decimals=round_digits)) +"\n")
	print("von Neumann Entropy: \n" + str(np.around(dm.entropy_neumann(rho_recon),decimals=round_digits))+"\n")

	fidelity    = dm.fidelity_max(rho_recon)
	print("Fidelity: " +    str(fidelity)+"\n")

	r=dm.rho_max_likelihood(np.array([34749, 324, 35805, 444, 16324, 17521, 13441, 16901, 17932, 32028, 15132, 17238, 13171, 17170, 16722, 33586]),
								["HH","HV","VV","VH","RH","RV","DV","DH","DR","DD","RD","HD","VD","VL","HL","RL"])
	print(dm.fidelity_max(r))
	eigValues, eigVecors = np.linalg.eig(r)
	print("Eigen-values: " + str(np.around(eigValues,decimals=round_digits))+"\n")
	"""
	#Calculate Error
	fidelity    	= dm.fidelity_max(rho_recon)
	concurrence 	= dm.concurrence(rho_recon)
	purity			= dm.purity(rho_recon)
	entropyNeumann  = dm.entropy_neumann(rho_recon)

	#Compute errors
	err = Errorize(basis, cnts)
	err.multiprocessing_simulate(n_cycles_per_core  = 10, nbr_of_cores = 2)

	rho_err = err.rho_max_likelihood()

	print("Rho Max Likelhood: \n"               + str(np.around(rho_recon, decimals =round_digits)) + "\n")
	print("and its error: \n"                   + str(np.around(rho_err, decimals =round_digits)) + "\n")

	fid_std = np.around(err.fidelity_max(),decimals=5)
	con_std = np.around(err.concurrence(), decimals=5)
	pur_std = np.around(err.purity(), decimals=5)
	ent_std = np.around(err.entropy_neumann(), decimals=5)
	print("Fidelity: " +    str(fidelity)    + " +- " + str(fid_std))
	print("Concurrence: " + str(concurrence) + " +- " + str(con_std))
	print("Purity: " + str(purity) + " +- " + str(pur_std))
	print("Von Neumann entropy: " + str(entropyNeumann) + " +- " + str(ent_std))
	"""<|MERGE_RESOLUTION|>--- conflicted
+++ resolved
@@ -217,11 +217,7 @@
 		projProb = np.conj(proj) * proj
 
 		rho = self.rho(projProb)
-<<<<<<< HEAD
-		return self.rho_max_likelihood(projProb)
-=======
 		return self.rho_max_likelihood(projProb, self.basis)
->>>>>>> badcf2a3
 
 	def rho(self, correlation_counts):
 		"""Compute the density matrix from measured correlation counts.
@@ -480,45 +476,22 @@
 
 		return 1-F
 
-<<<<<<< HEAD
-	def rho_max_likelihood(self, corr_counts):
-=======
 	def rho_max_likelihood(self, corr_counts, basis):
->>>>>>> badcf2a3
 		"""Compute the density matrix based on the maximum likelihood approach.
 		The minimum lenght of is 16. However, the quality of the estimation can be improved by performing the experiment in more bases. Maximum length is 36.
 
-<<<<<<< HEAD
-		:param numpy_array corr_counts:	Measured correlation counts corresponding to the basis specified in __init__.
-=======
 		:param numpy_array corr_counts:	Measured correlation counts corresponding to the basis.
 		:param numpy_array basis: Basis in which correlations were measured.
->>>>>>> badcf2a3
 
 		:return: Density matrix which is positive semidefinite.
 		:rtype: numpy array
 		"""
-<<<<<<< HEAD
-		self.corr_counts = corr_counts
-
-=======
->>>>>>> badcf2a3
 
 		#To get a start value for the optimization we are not using the Cholesky-decomposition since it fails for example for states like HH.
 		#The reason is that in this case the Cholesky-decomposition of the density matrix fails because of its implementation.
 		#We start with a flat distribution of all ones to make no assumptions about the states.
 		t_array = np.ones(16)
 
-<<<<<<< HEAD
-		t_estimates = minimize(self.fun, x0 = t_array, args = corr_counts, method='POWELL', tol=1e-4)
-
-		return self.rho_phys(t_estimates.x)
-
-	def fun(self,t, corr_counts):
-		"""Maximum likelihood function to be minimized.
-
-		:param numpy_array t: t values.
-=======
 		PSI=[]
 		#Fill PSI
 		for basis_element in basis:
@@ -536,7 +509,6 @@
 		:param numpy_array t: t values.
 		:param numpy_array args: first entry contains correlation counts, second the corresponding basis as string.
 		:param numpy_array args: PSIs, all possible basis as Jones vectors.
->>>>>>> badcf2a3
 
 		:return: Function value. See for further information D. F. V. James et al. Phys. Rev. A, 64, 052312 (2001).
 		:rtype: numpy float
@@ -546,22 +518,6 @@
 		PSI=args[2]
 		nbrOfElements=len(basis)
 
-<<<<<<< HEAD
-		#Calculate NormFactor in each optimization step
-		estimateProjection=[]
-		#Estimate NormFactor
-		for i in range(len(corr_counts)):
-			estimateProjection.append(np.dot(np.dot(np.conj(self.PSI[i]), rho_phys),self.PSI[i]))
-
-		#Take the sum first and then calculate the fraction to prevent near zero devisions
-		NormFactor=np.sum(corr_counts)/np.sum(estimateProjection)
-
-		BraRoh_physKet = np.complex_(np.zeros(16))
-
-		for i in range(16):
-			rhoket = np.array(np.dot(rho_phys,self.PSI[i]).flat) #Convert 2d to 1d array with flat
-			BraRoh_physKet[i] = np.complex_(np.dot(np.conj(self.PSI[i]), rhoket))
-=======
 		rho_phys = self.rho_phys(t)
 
 		#Estimate NormFactor
@@ -578,7 +534,6 @@
 		for i in range(nbrOfElements):
 			rhoket = np.array(np.dot(rho_phys,PSI[i]).flat) #Convert 2d to 1d array with flat
 			BraRoh_physKet[i] = np.complex_(np.dot(np.conj(PSI[i]), rhoket))
->>>>>>> badcf2a3
 
 		return np.real(np.sum((NormFactor*BraRoh_physKet-corr_counts)**2.0/(2.0*NormFactor*BraRoh_physKet)))
 
@@ -678,11 +633,7 @@
 		for m in possibleMatrices:
 			rho = m.rho(m.cnts)
 			rhos.append(rho)
-<<<<<<< HEAD
-			rhosrec.append(m.rho_max_likelihood(m.cnts))
-=======
 			rhosrec.append(m.rho_max_likelihood(m.cnts, basis))
->>>>>>> badcf2a3
 
 		return {'rhos': rhos, 'rhosrec':rhosrec}
 
@@ -825,11 +776,7 @@
 	#However, due to measurement imperfections this matrix is not necessarily positive semidefinite.
 	#Find density matrix which best fits the data.
 
-<<<<<<< HEAD
-	rho_recon 	= dm.rho_max_likelihood(cnts)
-=======
 	rho_recon 	= dm.rho_max_likelihood(cnts, basis)
->>>>>>> badcf2a3
 
 	closest_state_basis =["HH","HV","VH","VV"]
 	closest_state = dm.find_closest_pure_state(rho_recon, basis=closest_state_basis)
